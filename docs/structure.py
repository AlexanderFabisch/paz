--- conflicted
+++ resolved
@@ -550,12 +550,9 @@
             pipelines.DetectKeypoints2D,
             pipelines.GetKeypoints,
             pipelines.TransformKeypoints,
-<<<<<<< HEAD
-            pipelines.HigherHRNetHumanPose2D
-=======
+            pipelines.HigherHRNetHumanPose2D,
             pipelines.HandPoseEstimation,
             pipelines.MinimalHandPoseEstimation
->>>>>>> 53e595d7
         ]
     },
 
