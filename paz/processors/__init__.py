--- conflicted
+++ resolved
@@ -19,11 +19,8 @@
 from .draw import DrawKeypoints2D
 from .draw import DrawBoxes3D
 from .draw import DrawRandomPolygon
-<<<<<<< HEAD
 from .draw import DrawPose6D
-=======
 from .draw import DrawHumanSkeleton
->>>>>>> 4cb4ff8f
 
 from .image import CastImage
 from .image import SubtractMeanImage
@@ -50,16 +47,13 @@
 from .image import ConcatenateAlphaMask
 from .image import BlendRandomCroppedBackground
 from .image import AddOcclusion
-<<<<<<< HEAD
 from .image import ImageToNormalizedDeviceCoordinates
 from .image import NormalizedDeviceCoordinatesToImage
 from .image import ReplaceLowerThanThreshold
 from .image import GetNonZeroArguments
 from .image import GetNonZeroValues
-=======
 from .image import ImagenetPreprocessInput
 
->>>>>>> 4cb4ff8f
 
 from .image import BGR_IMAGENET_MEAN
 from .image import RGB_IMAGENET_MEAN
